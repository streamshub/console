name: Release

on:
  pull_request:
    types: [closed]
    paths:
      - '.github/project.yml'

jobs:
  release:
    runs-on: ubuntu-latest
    name: release
    if: ${{github.event.pull_request.merged == true}}
    env:
      GITHUB_TOKEN: ${{secrets.RELEASE_TOKEN}}
      PLATFORMS: linux/amd64,linux/arm64

    steps:
      # ==================== Setup ====================
      - name: Checkout
        uses: actions/checkout@v4
        with:
          token: ${{secrets.RELEASE_TOKEN}}

      - name: Retrieve Project Metadata
        uses: radcortez/project-metadata-action@603060a0627d4f04d37d20331ebd472377fd088b
        id: metadata
        with:
          github-token: ${{secrets.GITHUB_TOKEN}}
          metadata-file-path: '.github/project.yml'

      - name: Setup JDK
        uses: actions/setup-java@v4
        with:
          java-version: '17'
          distribution: 'adopt'

      - name: Set up QEMU
        uses: docker/setup-qemu-action@v3

      - name: Set up Docker Buildx
        uses: docker/setup-buildx-action@v3

      - name: Login to Quay
        uses: docker/login-action@v3
        with:
          registry: "${{ secrets.IMAGE_REPO_HOSTNAME }}"
          username: "${{ secrets.IMAGE_REPO_USERNAME }}"
          password: "${{ secrets.IMAGE_REPO_PASSWORD }}"

      # ==================== UI ====================
      - name: Build UI
        working-directory: target/checkout/ui
        run: |
          npm ci --omit=dev
          export BACKEND_URL=http://example
          export NEXTAUTH_SECRET=examplesecret
          export LOG_LEVEL=info
          export CONSOLE_MODE=read-only
          npm run build

      - name: Build and Push UI Image
        uses: docker/build-push-action@v6
        with:
          context: target/checkout/ui/
          platforms: ${{ env.PLATFORMS }}
          provenance: false
          push: true
          tags: |
            ${{ secrets.IMAGE_REPO_HOSTNAME }}/${{ secrets.IMAGE_REPO_NAMESPACE }}/console-ui:${{steps.metadata.outputs.current-version}}
            ${{ secrets.IMAGE_REPO_HOSTNAME }}/${{ secrets.IMAGE_REPO_NAMESPACE }}/console-ui:latest

      # ==================== API & Operator ====================
      - name: Build and Push API and Operator Image
        run: |
          git config --global user.name "github-actions[bot]"
          git config --global user.email "41898282+github-actions[bot]@users.noreply.github.com"
          git checkout -b release
          mvn -B release:prepare -DreleaseVersion=${{steps.metadata.outputs.current-version}} -DdevelopmentVersion=${{steps.metadata.outputs.next-version}}
          git checkout ${{github.base_ref}}
          git rebase release
          export QUARKUS_CONTAINER_IMAGE_REGISTRY="${{ secrets.IMAGE_REPO_HOSTNAME }}"
          export QUARKUS_CONTAINER_IMAGE_GROUP="${{ secrets.IMAGE_REPO_NAMESPACE }}"
          export QUARKUS_CONTAINER_IMAGE_USERNAME="${{ secrets.IMAGE_REPO_USERNAME }}"
          export QUARKUS_CONTAINER_IMAGE_PASSWORD="${{ secrets.IMAGE_REPO_PASSWORD }}"
          export QUARKUS_CONTAINER_IMAGE_PUSH="true"
          export QUARKUS_CONTAINER_IMAGE_ADDITIONAL_TAGS=latest
          export QUARKUS_KUBERNETES_NAMESPACE='$${NAMESPACE}'
          export GIT_REVISION=$(git rev-parse --short release)
          # Build and push the release images using the commit tagged in `release:prepare`
          mvn -B -P container-image release:perform --no-transfer-progress \
<<<<<<< HEAD
            '-Drelease.arguments=-Dquarkus.docker.buildx.platform=linux/amd64,linux/arm64,linux/ppc64le'
=======
            '-Drelease.arguments=-Dquarkus.docker.buildx.platform=${{ env.PLATFORMS }}'
>>>>>>> 484b73aa

      # ==================== Operator-Bundle ====================
      - name: Modify Bundle CSV Metadata
        run: ./operator/bin/modify-bundle-metadata.sh

      - name: Build and Push Operator Bundle Image
        uses: docker/build-push-action@v6
        with:
          context: target/checkout/operator/target/bundle/console-operator/
<<<<<<< HEAD
          platforms: linux/amd64,linux/arm64,linux/ppc64le
=======
          platforms: ${{ env.PLATFORMS }}
>>>>>>> 484b73aa
          provenance: false
          push: true
          file: target/checkout/operator/target/bundle/console-operator/bundle.Dockerfile
          tags: |
            ${{ secrets.IMAGE_REPO_HOSTNAME }}/${{ secrets.IMAGE_REPO_NAMESPACE }}/console-operator-bundle:${{steps.metadata.outputs.current-version}}
            ${{ secrets.IMAGE_REPO_HOSTNAME }}/${{ secrets.IMAGE_REPO_NAMESPACE }}/console-operator-bundle:latest

      # ==================== Operator-Catalog ====================
      - name: Generate Operator Catalog Config
        working-directory: target/checkout
        run: |
          curl -L -o opm https://github.com/operator-framework/operator-registry/releases/download/v1.43.1/linux-amd64-opm
          chmod +x opm
          sudo cp -v opm /usr/bin/
          rm -vf opm
          VERSION=$(mvn help:evaluate -Dexpression=project.version -q -DforceStdout | tr '[:upper:]' '[:lower:]')
          operator/bin/generate-catalog.sh ${VERSION}

      - name: Build and Push Operator Catalog Image
        uses: docker/build-push-action@v6
        with:
          context: target/checkout/operator/target/
<<<<<<< HEAD
          platforms: linux/amd64,linux/arm64,linux/ppc64le
=======
          platforms: ${{ env.PLATFORMS }}
>>>>>>> 484b73aa
          provenance: false
          push: true
          file: target/checkout/operator/target/catalog.Dockerfile
          tags: |
            ${{ secrets.IMAGE_REPO_HOSTNAME }}/${{ secrets.IMAGE_REPO_NAMESPACE }}/console-operator-catalog:${{steps.metadata.outputs.current-version}}
            ${{ secrets.IMAGE_REPO_HOSTNAME }}/${{ secrets.IMAGE_REPO_NAMESPACE }}/console-operator-catalog:latest

<<<<<<< HEAD
      - name: Build UI
        working-directory: target/checkout/ui
        run: |
          npm ci --omit=dev
          export BACKEND_URL=http://example
          export NEXTAUTH_SECRET=examplesecret
          export LOG_LEVEL=info
          export CONSOLE_MODE=read-only
          npm run build

      - name: Build and Push UI Image
        uses: docker/build-push-action@v6
        with:
          context: target/checkout/ui/
          platforms: linux/amd64,linux/arm64,linux/ppc64le
          provenance: false
          push: true
          tags: |
            ${{ secrets.IMAGE_REPO_HOSTNAME }}/${{ secrets.IMAGE_REPO_NAMESPACE }}/console-ui:${{steps.metadata.outputs.current-version}}
            ${{ secrets.IMAGE_REPO_HOSTNAME }}/${{ secrets.IMAGE_REPO_NAMESPACE }}/console-ui:latest

=======
      # ==================== GitHub Release ====================
>>>>>>> 484b73aa
      - name: Prepare Operator Resources
        run: |
          RELEASE_K8S_PATH='target/checkout/operator/target/kubernetes'

          cat ${RELEASE_K8S_PATH}/consoles.console.streamshub.github.com-v1.yml \
              ${RELEASE_K8S_PATH}/kubernetes.yml \
            > target/streamshub-console-operator.yaml

      - name: Push Release Tag
        run: |
          git push
          git push --tags

      - name: Create GitHub Release
        uses: radcortez/milestone-release-action@2acb408c26989c8a6db893eb3a3dea9cd1f4d875
        with:
          github-token: ${{secrets.GITHUB_TOKEN}}
          milestone-title: ${{steps.metadata.outputs.current-version}}
          milestone-next: ${{steps.metadata.outputs.next-version}}

      - uses: meeDamian/github-release@2.0
        name: Attach Operator Resources to Release
        with:
          token: ${{ secrets.GITHUB_TOKEN }}
          tag: ${{ steps.metadata.outputs.current-version }}
          allow_override: true
          gzip: false
          files: target/streamshub-console-operator.yaml<|MERGE_RESOLUTION|>--- conflicted
+++ resolved
@@ -13,7 +13,7 @@
     if: ${{github.event.pull_request.merged == true}}
     env:
       GITHUB_TOKEN: ${{secrets.RELEASE_TOKEN}}
-      PLATFORMS: linux/amd64,linux/arm64
+      PLATFORMS: linux/amd64,linux/arm64,linux/ppc64le
 
     steps:
       # ==================== Setup ====================
@@ -89,11 +89,7 @@
           export GIT_REVISION=$(git rev-parse --short release)
           # Build and push the release images using the commit tagged in `release:prepare`
           mvn -B -P container-image release:perform --no-transfer-progress \
-<<<<<<< HEAD
-            '-Drelease.arguments=-Dquarkus.docker.buildx.platform=linux/amd64,linux/arm64,linux/ppc64le'
-=======
             '-Drelease.arguments=-Dquarkus.docker.buildx.platform=${{ env.PLATFORMS }}'
->>>>>>> 484b73aa
 
       # ==================== Operator-Bundle ====================
       - name: Modify Bundle CSV Metadata
@@ -103,11 +99,7 @@
         uses: docker/build-push-action@v6
         with:
           context: target/checkout/operator/target/bundle/console-operator/
-<<<<<<< HEAD
-          platforms: linux/amd64,linux/arm64,linux/ppc64le
-=======
           platforms: ${{ env.PLATFORMS }}
->>>>>>> 484b73aa
           provenance: false
           push: true
           file: target/checkout/operator/target/bundle/console-operator/bundle.Dockerfile
@@ -130,11 +122,7 @@
         uses: docker/build-push-action@v6
         with:
           context: target/checkout/operator/target/
-<<<<<<< HEAD
-          platforms: linux/amd64,linux/arm64,linux/ppc64le
-=======
           platforms: ${{ env.PLATFORMS }}
->>>>>>> 484b73aa
           provenance: false
           push: true
           file: target/checkout/operator/target/catalog.Dockerfile
@@ -142,31 +130,7 @@
             ${{ secrets.IMAGE_REPO_HOSTNAME }}/${{ secrets.IMAGE_REPO_NAMESPACE }}/console-operator-catalog:${{steps.metadata.outputs.current-version}}
             ${{ secrets.IMAGE_REPO_HOSTNAME }}/${{ secrets.IMAGE_REPO_NAMESPACE }}/console-operator-catalog:latest
 
-<<<<<<< HEAD
-      - name: Build UI
-        working-directory: target/checkout/ui
-        run: |
-          npm ci --omit=dev
-          export BACKEND_URL=http://example
-          export NEXTAUTH_SECRET=examplesecret
-          export LOG_LEVEL=info
-          export CONSOLE_MODE=read-only
-          npm run build
-
-      - name: Build and Push UI Image
-        uses: docker/build-push-action@v6
-        with:
-          context: target/checkout/ui/
-          platforms: linux/amd64,linux/arm64,linux/ppc64le
-          provenance: false
-          push: true
-          tags: |
-            ${{ secrets.IMAGE_REPO_HOSTNAME }}/${{ secrets.IMAGE_REPO_NAMESPACE }}/console-ui:${{steps.metadata.outputs.current-version}}
-            ${{ secrets.IMAGE_REPO_HOSTNAME }}/${{ secrets.IMAGE_REPO_NAMESPACE }}/console-ui:latest
-
-=======
       # ==================== GitHub Release ====================
->>>>>>> 484b73aa
       - name: Prepare Operator Resources
         run: |
           RELEASE_K8S_PATH='target/checkout/operator/target/kubernetes'
