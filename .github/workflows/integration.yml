name: Build
on:
  push:
    branches:
      - 'main'
      - '[0-9]+.[0-9]+.x'
  pull_request:
    branches:
      - 'main'
      - '[0-9]+.[0-9]+.x'
    types: [ opened, reopened, synchronize ]

jobs:
  build-images:
    runs-on: ubuntu-24.04
    services:
      registry:
        image: registry:2
        ports:
          - 5000:5000
    env:
      PLATFORMS: linux/amd64,linux/arm64

    steps:
      # ==================== Setup ====================
      - name: Checkout
        uses: actions/checkout@v4

      - name: Set Image Tag Env
        run: echo "PROJECT_VERSION=$(mvn help:evaluate -Dexpression=project.version -q -DforceStdout | tr '[:upper:]' '[:lower:]')" >> $GITHUB_ENV

      - name: Set Up JDK 17
        uses: actions/setup-java@v4
        with:
          java-version: '17'
          distribution: 'adopt'

      - name: Cache Maven Packages
        uses: actions/cache@v4
        with:
          path: ~/.m2/repository
          key: ${{ runner.os }}-maven-${{ hashFiles('**/pom.xml') }}
          restore-keys: |
            ${{ runner.os }}-maven-

      - name: Set Up QEMU
        uses: docker/setup-qemu-action@v3

      - name: Set Up Docker Buildx
        uses: docker/setup-buildx-action@v3
        with:
          driver-opts: network=host

      # ==================== UI ====================
      - name: Build UI Project
        working-directory: ui
        run: |
          npm ci --omit=dev
          export BACKEND_URL=http://example
          export CONSOLE_METRICS_PROMETHEUS_URL=http://example
          export NEXTAUTH_SECRET=examplesecret
          export LOG_LEVEL=info
          export CONSOLE_MODE=read-only
          npm run build

      - name: Build UI Image
        uses: docker/build-push-action@v6
        with:
          context: ui/
          platforms: ${{ env.PLATFORMS }}
          provenance: false
          push: true
          tags: |
            localhost:5000/streamshub/console-ui:${{ env.PROJECT_VERSION }}

      # ==================== API & Operator ====================
      - name: Test Projects and Build API and Operator Images
        env:
          GITHUB_TOKEN: ${{secrets.GITHUB_TOKEN}}
          SONAR_ORG: ${{secrets.SONAR_ORG}}
          SONAR_PROJECT: ${{secrets.SONAR_PROJECT}}
          SONAR_TOKEN: ${{secrets.SONAR_TOKEN}}
        run: |
          #
          # Set write-transformed-bytecode-to-build-output for IT coverage. Do NOT use the container image
          # created by this step.
          #
          # See: https://quarkus.io/guides/tests-with-coverage#coverage-for-integration-tests
          #
          export QUARKUS_CONTAINER_IMAGE_REGISTRY="localhost:5000"
          export QUARKUS_CONTAINER_IMAGE_PUSH=true
          export QUARKUS_CONTAINER_IMAGE_TAG="${{ env.PROJECT_VERSION }}"
          export QUARKUS_KUBERNETES_VERSION="${{ env.PROJECT_VERSION }}"
          mvn verify -P container-image -B --no-transfer-progress \
            -Dquarkus.kubernetes.namespace='$${NAMESPACE}' \
            -Dquarkus.package.write-transformed-bytecode-to-build-output=true \
<<<<<<< HEAD
            -Dquarkus.docker.buildx.platform=linux/amd64,linux/arm64,linux/ppc64le
=======
            -Dquarkus.docker.buildx.platform=${{ env.PLATFORMS }}
>>>>>>> 484b73aa

      # ==================== Operator-Bundle ====================
      - name: Modify Bundle CSV Metadata
        run: ./operator/bin/modify-bundle-metadata.sh "SKIP_RANGE=>=0.0.1 <${{ env.PROJECT_VERSION }}"

      - name: Build Operator Bundle Image
        uses: docker/build-push-action@v6
        with:
          context: operator/target/bundle/console-operator/
<<<<<<< HEAD
          platforms: linux/amd64,linux/arm64,linux/ppc64le
=======
          platforms: ${{ env.PLATFORMS }}
>>>>>>> 484b73aa
          provenance: false
          push: true
          file: operator/target/bundle/console-operator/bundle.Dockerfile
          tags: |
            localhost:5000/streamshub/console-operator-bundle:${{ env.PROJECT_VERSION }}

      # ==================== Operator-Catalog ====================
      - name: Generate Operator Catalog Config
        run: |
          curl -L -o opm https://github.com/operator-framework/operator-registry/releases/download/v1.43.1/linux-amd64-opm
          chmod +x opm
          sudo cp -v opm /usr/bin/
          rm -vf opm
          operator/bin/generate-catalog.sh ${{ env.PROJECT_VERSION }}

      - name: Build Operator Catalog Image
        uses: docker/build-push-action@v6
        with:
          context: operator/target/
<<<<<<< HEAD
          platforms: linux/amd64,linux/arm64,linux/ppc64le
=======
          platforms: ${{ env.PLATFORMS }}
>>>>>>> 484b73aa
          provenance: false
          push: true
          file: operator/target/catalog.Dockerfile
          tags: |
            localhost:5000/streamshub/console-operator-catalog:${{ env.PROJECT_VERSION }}

      # ==================== Archive artifacts ====================
      - name: Archive Operator Kubernetes Resources
        uses: actions/upload-artifact@v4
        with:
          name: k8s-resources
          path: |
            operator/target/bundle/
            operator/target/catalog/
            operator/target/kubernetes/*.yml

      - name: Archive Failed Tests Results
        uses: actions/upload-artifact@v4
        if: failure()
        with:
          name: artifacts
          path: api/target/failsafe-reports/

      ## Save the context information for use in Sonar analysis
      - name: Save Build Context
        run: |
          mkdir -vp target
          echo "$GITHUB_CONTEXT" > target/build-context.json
        env:
          GITHUB_CONTEXT: ${{ toJson(github) }}

      ## Attach the target directory for use in Sonar analysis
      - name: Archive Build Output
        uses: actions/upload-artifact@v4
        with:
          name: target
          path: |
            **/target/
            !**/target/**/*.jar
            !**/target/failsafe-reports/**/*
            !**/target/surefire-reports/**/*

      - name: Save [UI, API, Operator, Operator-Bundle, Operator-Catalog] Images To Files
        run: |
          mkdir streamshub-images

          for img in console-ui console-api console-operator console-operator-bundle console-operator-catalog ; do
              skopeo sync --all --scoped --src docker --src-tls-verify=false --dest dir \
                localhost:5000/streamshub/${img}:${{ env.PROJECT_VERSION }} \
                $(pwd)/streamshub-images
          done

          tar -czf streamshub-images.tgz -C streamshub-images .

<<<<<<< HEAD
      - name: Set Image Tag Env
        run: echo "PROJECT_VERSION=$(mvn help:evaluate -Dexpression=project.version -q -DforceStdout | tr '[:upper:]' '[:lower:]')" >> $GITHUB_ENV

      - name: Set up QEMU
        uses: docker/setup-qemu-action@v3

      - name: Set up Docker Buildx
        uses: docker/setup-buildx-action@v3
        with:
          driver-opts: network=host

      - name: Build UI
        working-directory: ui
        run: |
          npm ci --omit=dev
          export BACKEND_URL=http://example
          export CONSOLE_METRICS_PROMETHEUS_URL=http://example
          export NEXTAUTH_SECRET=examplesecret
          export LOG_LEVEL=info
          export CONSOLE_MODE=read-only
          npm run build

      - name: Build UI Image
        uses: docker/build-push-action@v6
        with:
          context: ui/
          platforms: linux/amd64,linux/arm64,linux/ppc64le
          provenance: false
          push: true
          tags: |
            localhost:5000/streamshub/console-ui:${{ env.PROJECT_VERSION }}

      - name: Save Image
        run: |
          docker pull localhost:5000/streamshub/console-ui:${{ env.PROJECT_VERSION }}
          docker save -o console-ui-${{ env.PROJECT_VERSION }}.tar localhost:5000/streamshub/console-ui:${{ env.PROJECT_VERSION }}

      - name: Archive Image
=======
      - name: Archive [UI, API, Operator-Bundle, Operator, Operator-Catalog] Image Files
>>>>>>> 484b73aa
        uses: actions/upload-artifact@v4
        with:
          name: streamshub-images
          path: streamshub-images.tgz

  test-storybook:
    runs-on: ubuntu-24.04
    steps:
      - name: Checkout
        uses: actions/checkout@v4

      - name: Build Storybook
        working-directory: ./ui
        run: |
          npm ci
          npx playwright install
          npm run build-storybook

      - name: Test Storybook
        working-directory: ./ui
        run: |
          npx --yes concurrently -k -s first -n "SB,TEST" -c "magenta,blue" \
            "npx http-server storybook-static --port 6006 --silent" \
            "npx wait-on tcp:127.0.0.1:6006 && npm run test-storybook"

  Playwright:
    if: ${{ contains(github.event.pull_request.labels.*.name, 'safe to test') || github.repository == 'streamshub/console' }}
    uses: ./.github/workflows/playwright-tests.yml
    needs:
      - build-images<|MERGE_RESOLUTION|>--- conflicted
+++ resolved
@@ -19,7 +19,7 @@
         ports:
           - 5000:5000
     env:
-      PLATFORMS: linux/amd64,linux/arm64
+      PLATFORMS: linux/amd64,linux/arm64,linux/ppc64le
 
     steps:
       # ==================== Setup ====================
@@ -94,11 +94,7 @@
           mvn verify -P container-image -B --no-transfer-progress \
             -Dquarkus.kubernetes.namespace='$${NAMESPACE}' \
             -Dquarkus.package.write-transformed-bytecode-to-build-output=true \
-<<<<<<< HEAD
-            -Dquarkus.docker.buildx.platform=linux/amd64,linux/arm64,linux/ppc64le
-=======
             -Dquarkus.docker.buildx.platform=${{ env.PLATFORMS }}
->>>>>>> 484b73aa
 
       # ==================== Operator-Bundle ====================
       - name: Modify Bundle CSV Metadata
@@ -108,11 +104,7 @@
         uses: docker/build-push-action@v6
         with:
           context: operator/target/bundle/console-operator/
-<<<<<<< HEAD
-          platforms: linux/amd64,linux/arm64,linux/ppc64le
-=======
           platforms: ${{ env.PLATFORMS }}
->>>>>>> 484b73aa
           provenance: false
           push: true
           file: operator/target/bundle/console-operator/bundle.Dockerfile
@@ -132,11 +124,7 @@
         uses: docker/build-push-action@v6
         with:
           context: operator/target/
-<<<<<<< HEAD
-          platforms: linux/amd64,linux/arm64,linux/ppc64le
-=======
           platforms: ${{ env.PLATFORMS }}
->>>>>>> 484b73aa
           provenance: false
           push: true
           file: operator/target/catalog.Dockerfile
@@ -191,48 +179,7 @@
 
           tar -czf streamshub-images.tgz -C streamshub-images .
 
-<<<<<<< HEAD
-      - name: Set Image Tag Env
-        run: echo "PROJECT_VERSION=$(mvn help:evaluate -Dexpression=project.version -q -DforceStdout | tr '[:upper:]' '[:lower:]')" >> $GITHUB_ENV
-
-      - name: Set up QEMU
-        uses: docker/setup-qemu-action@v3
-
-      - name: Set up Docker Buildx
-        uses: docker/setup-buildx-action@v3
-        with:
-          driver-opts: network=host
-
-      - name: Build UI
-        working-directory: ui
-        run: |
-          npm ci --omit=dev
-          export BACKEND_URL=http://example
-          export CONSOLE_METRICS_PROMETHEUS_URL=http://example
-          export NEXTAUTH_SECRET=examplesecret
-          export LOG_LEVEL=info
-          export CONSOLE_MODE=read-only
-          npm run build
-
-      - name: Build UI Image
-        uses: docker/build-push-action@v6
-        with:
-          context: ui/
-          platforms: linux/amd64,linux/arm64,linux/ppc64le
-          provenance: false
-          push: true
-          tags: |
-            localhost:5000/streamshub/console-ui:${{ env.PROJECT_VERSION }}
-
-      - name: Save Image
-        run: |
-          docker pull localhost:5000/streamshub/console-ui:${{ env.PROJECT_VERSION }}
-          docker save -o console-ui-${{ env.PROJECT_VERSION }}.tar localhost:5000/streamshub/console-ui:${{ env.PROJECT_VERSION }}
-
-      - name: Archive Image
-=======
       - name: Archive [UI, API, Operator-Bundle, Operator, Operator-Catalog] Image Files
->>>>>>> 484b73aa
         uses: actions/upload-artifact@v4
         with:
           name: streamshub-images
